{
    "name": "wsdl2phpgenerator/wsdl2phpgenerator",
    "description": "Simple utility and class library for generating php classes from a wsdl file.",
    "keywords": ["soap", "wsdl"],
    "license": "MIT",
    "autoload": {
        "psr-0": {
            "Wsdl2PhpGenerator\\": ["src/", "lib/"]
        }
    },
    "bin": ["wsdl2php"],
    "require": {
        "php": ">=5.3.0",
        "ext-soap": "*",
        "psr/log": "1.0.*",
        "symfony/console": "2.3.*"
    },
    "require-dev": {
<<<<<<< HEAD
        "phpunit/phpunit": "3.7.*"
=======
        "kherge/box": "2.4.*",
        "phpunit/phpunit": "3.7.*",
        "satooshi/php-coveralls": "dev-master"
>>>>>>> 15f3d943
    }
}<|MERGE_RESOLUTION|>--- conflicted
+++ resolved
@@ -16,12 +16,7 @@
         "symfony/console": "2.3.*"
     },
     "require-dev": {
-<<<<<<< HEAD
+        "kherge/box": "2.4.*",
         "phpunit/phpunit": "3.7.*"
-=======
-        "kherge/box": "2.4.*",
-        "phpunit/phpunit": "3.7.*",
-        "satooshi/php-coveralls": "dev-master"
->>>>>>> 15f3d943
     }
 }