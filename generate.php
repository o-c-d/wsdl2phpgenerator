--- conflicted
+++ resolved
@@ -68,13 +68,10 @@
 $cli->addFlag('-c', _("A comma separated list of classnames to generate.\nIf this is used only classes that exist in the list will be generated.\nIf the service is not in this list and the -s flag is used\nthe filename will be the name of the first class that is generated"), false, false);
 $cli->addFlag('-p', _('The prefix to use for the generated classes'), false, false);
 $cli->addFlag('-q', _('The suffix to use for the generated classes'), false, false);
-<<<<<<< HEAD
 $cli->addFlag('--sharedTypes', _('If multiple class got the name, the first will be used, other will be ignored'), true, false);
 $cli->addFlag('--createAccessors', _('Create getter and setter methods for member variables'), true, false);
 $cli->addFlag('--constructorNull', _('Create getter and setter methods for member variables'), true, false);
-=======
 $cli->addFlag('--noIncludes', _('Do not add include_once statements for loading individual files'), true, false);
->>>>>>> 15e26236
 $cli->addFlag('--singleElementArrays', _('Adds the option to use single element arrays to the client'), true, false);
 $cli->addFlag('--xsiArrayType', _('Adds the option to use xsi arrays to the client'), true, false);
 $cli->addFlag('--waitOneWayCalls', _('Adds the option to use wait one way calls to the client'), true, false);
@@ -147,12 +144,9 @@
 $prefix = $cli->getValue('-p');
 $suffix = $cli->getValue('-q');
 $sharedTypes = $cli->getValue('--sharedTypes');
-<<<<<<< HEAD
 $createAccessors = $cli->getValue('--createAccessors');
 $constructorDefaultsToNull = $cli->getValue('--constructorNull');
-=======
 $noIncludes = $cli->getValue('--noIncludes');
->>>>>>> 15e26236
 
 $optionsArray = array();
 if ($cli->getValue('--singleElementArrays'))
@@ -190,11 +184,7 @@
   $gzip = 'SOAP_COMPRESSION_ACCEPT | SOAP_COMPRESSION_GZIP';
 }
 
-<<<<<<< HEAD
-$config = new Config($inputFile, $outputDir, $verbose, $singleFile, $classExists, $noTypeConstructor, $namespaceName, $optionsArray, $wsdlCache, $gzip, $classNames, $prefix, $suffix, $sharedTypes, $createAccessors, $constructorDefaultsToNull);
-=======
-$config = new Config($inputFile, $outputDir, $verbose, $singleFile, $classExists, $noTypeConstructor, $namespaceName, $optionsArray, $wsdlCache, $gzip, $classNames, $prefix, $suffix, $sharedTypes, $noIncludes);
->>>>>>> 15e26236
+$config = new Config($inputFile, $outputDir, $verbose, $singleFile, $classExists, $noTypeConstructor, $namespaceName, $optionsArray, $wsdlCache, $gzip, $classNames, $prefix, $suffix, $sharedTypes, $createAccessors, $constructorDefaultsToNull, $noIncludes);
 
 $generator = Generator::instance();
 $generator->generate($config);
