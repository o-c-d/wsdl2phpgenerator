<?php
/**
 * @package Wsdl2PhpGenerator
 */

/**
 * Class that contains all the settings possible for the Wsdl2PhpGenerator
 *
 * @package Wsdl2PhpGenerator
 * @author Fredrik Wallgren <fredrik.wallgren@gmail.com>
 * @license http://www.opensource.org/licenses/mit-license.php MIT License
 */
class Config
{
  /**
   *
   * @var string The name to use as namespace in the new classes, no namespaces is used if empty
   * @access private
   */
  private $namespaceName;

  /**
   *
   * @var bool Descides if the output is collected to one file or spread over one file per class
   * @access private
   */
  private $oneFile;

  /**
   *
   * @var bool Decides if the output should protect all classes with if(!class_exists statements
   * @access private
   */
  private $classExists;

  /**
   *
   * @var string The directory where to put the file(s)
   * @access private
   */
  private $outputDir;

  /**
   *
   * @var string The wsdl file to use to generate the classes
   * @access private
   */
  private $inputFile;

  /**
   * The array should contain the strings for the options to enable
   *
   * @var array containing all features in the options for the client
   */
  private $optionFeatures;

  /**
   *
   * @var string The wsdl cache to use if any. Possible values WSDL_CACHE_NONE, WSDL_CACHE_DISK, WSDL_CACHE_MEMORY or WSDL_CACHE_BOTH
   */
  private $wsdlCache;

  /**
   *
   * @var string The compression string to use
   */
  private $compression;

  /**

   *
   * @var string A comma separated list of classes to generate. Used to specify the classes to generate if the user doesn't want to generate all
   */
  private $classNames;

  /**

   *
   * @var bool If a type constructor should not be generated
   */
  private $noTypeConstructor;

  /**
   *
   * @var bool If we should output verbose information
   */
  private $verbose;

  /**
   *
   * @var string The prefix to use for all classes
   */
  private $prefix;

  /**
   *
   * @var string The sufix to use for all classes
   */
  private $suffix;

  /**
   *
   * @var string If multiple class got the name, the first will be used, other will be ignored
   */
  private $sharedTypes;

  /**
   *
<<<<<<< HEAD
   * @var bool Decides if getter and setter methods should be created for member variables
   * @access private
   */
  private $createAccessors;

  /**
   *
   * @var bool Decides if the constructor parameters should have null default values
   * @access private
   */
  private $constructorParamsDefaultToNull;
=======
   * @var bool If the service class should explicitly include all other classes or not
   *  Including may not be needed if using an autoloader etc.
   */
  private $noIncludes;

>>>>>>> 15e26236

  /**
   * Sets all variables
   *
   * @param string $inputFile
   * @param string $outputDir
   * @param bool $verbose
   * @param bool $oneFile
   * @param bool $classExists
   * @param bool $noTypeConstructor
   * @param string $namespaceName
   * @param array $optionsFeatures
   * @param string $wsdlCache
   * @param string $compression
   * @param string $classNames
   * @param string $prefix
   * @param string $suffix
   * @param string $sharedTypes
<<<<<<< HEAD
   * @param bool $createAccessors
   */
  public function __construct($inputFile, $outputDir, $verbose = false, $oneFile = false, $classExists = false, $noTypeConstructor = false, $namespaceName = '', $optionsFeatures = array(), $wsdlCache = '', $compression = '', $classNames = '', $prefix = '', $suffix = '', $sharedTypes = false, $createAccessors = false, $constructorParamsDefaultToNull = false)
=======
   * @param bool $noIncludes
   */
  public function __construct($inputFile, $outputDir, $verbose = false, $oneFile = false, $classExists = false, $noTypeConstructor = false, $namespaceName = '', $optionsFeatures = array(), $wsdlCache = '', $compression = '', $classNames = '', $prefix = '', $suffix = '', $sharedTypes = false, $noIncludes = false)
>>>>>>> 15e26236
  {
    $this->namespaceName = trim($namespaceName);
    $this->oneFile = $oneFile;
    $this->verbose = $verbose;
    $this->classExists = $classExists;
    $this->noTypeConstructor = $noTypeConstructor;
    $this->outputDir = trim($outputDir);
    if (is_array($inputFile))
      foreach ($inputFile as &$file)
	$file = trim($file);
    else
      $inputFile = trim($inputFile);
    $this->inputFile = $inputFile;
    $this->optionFeatures = $optionsFeatures;
    $this->wsdlCache = '';
    if (in_array($wsdlCache, array('WSDL_CACHE_NONE', 'WSDL_CACHE_DISK', 'WSDL_CACHE_MEMORY', 'WSDL_CACHE_BOTH')))
    {
      $this->wsdlCache = $wsdlCache;
    }
    $this->compression = trim($compression);
    $this->classNames = trim($classNames);
    $this->prefix = trim($prefix);
    $this->suffix = trim($suffix);
    $this->sharedTypes = trim($sharedTypes);
<<<<<<< HEAD
    $this->createAccessors = $createAccessors;
    $this->constructorParamsDefaultToNull = $constructorParamsDefaultToNull;
=======
    $this->noIncludes = $noIncludes;
>>>>>>> 15e26236
  }

  /**
   * @return string Returns the namespace name the output should use
   * @access public
   */
  public function getNamespaceName()
  {
    return $this->namespaceName;
  }

  /**
   * @return bool Returns if the output should be gathered to one file
   * @access public
   */
  public function getOneFile()
  {
    return $this->oneFile;
  }

  /**
   * @return bool Returns if the output should be protected with class_exists statements
   * @access public
   */
  public function getClassExists()
  {
    return $this->classExists;
  }

  /**
   *
   * @return bool Returns true if no type constructor should be used
   * @access public
   */
  public function getNoTypeConstructor()
  {
    return $this->noTypeConstructor;
  }

  /**
   * @return string Returns the path of the output directory
   * @access public
   */
  public function getOutputDir()
  {
    return $this->outputDir;
  }

  /**
   * @return string Returns the path of the input file
   * @access public
   */
  public function getInputFile()
  {
    return $this->inputFile;
  }

  /**
   *
   * @return array An array of strings of all the features to enable
   */
  public function getOptionFeatures()
  {
    return $this->optionFeatures;
  }

  /**
   *
   * @return string Returns the string with the constant to use for wsdl cache
   */
  public function getWsdlCache()
  {
    return $this->wsdlCache;
  }

  /**
   *
   * @return string The compression value to use for the client
   */
  public function getCompression()
  {
    return $this->compression;
  }

  /**
   *
   * @return string The list of classes
   */
  public function getClassNames()
  {
    return $this->classNames;
  }

  /**
   *
   * @return array Returns an array with all classnames to generate
   */
  public function getClassNamesArray()
  {
    if (strpos($this->classNames, ',') !== false)
    {
      return array_map('trim', explode(',', $this->classNames));
    }
    else if (strlen($this->classNames) > 0 )
    {
      return array($this->classNames);
    }

    return array();
  }

  /**
   *
   * @return bool Returns true if verbose output is selected
   */
  public function getVerbose()
  {
    return $this->verbose;
  }

  /**
   *
   * @return string Returns the prefix if any
   */
  public function getPrefix()
  {
    return $this->prefix;
  }

  /**
   *
   * @return string Returns the suffix if any
   */
  public function getSuffix()
  {
    return $this->suffix;
  }

  /**
   *
   * @return string Returns the shared types
   */
  public function getSharedTypes()
  {
    return $this->sharedTypes;
  }

  /**
<<<<<<< HEAD
   * @return boolean Returns if getter and setter methods should be created for member variables
   */
  public function getCreateAccessors() {
    return $this->createAccessors;
  }

  /**
   * @return boolean Returns if the constructor parameters should have null default values
   */
  public function getConstructorParamsDefaultToNull() {
    return $this->constructorParamsDefaultToNull;
  }

  /**
   * @param boolean $classExists
   */
  public function setClassExists($classExists) {
    $this->classExists = $classExists;
  }

  /**
   * @param string $classNames
   */
  public function setClassNames($classNames) {
    $this->classNames = $classNames;
  }

  /**
   * @param string $compression
   */
  public function setCompression($compression) {
    $this->compression = $compression;
  }

  /**
   * @param string $inputFile
   */
  public function setInputFile($inputFile) {
    $this->inputFile = $inputFile;
  }

  /**
   * @param string $namespaceName
   */
  public function setNamespaceName($namespaceName) {
    $this->namespaceName = $namespaceName;
  }

  /**
   * @param boolean $noTypeConstructor
   */
  public function setNoTypeConstructor($noTypeConstructor) {
    $this->noTypeConstructor = $noTypeConstructor;
  }

  /**
   * @param boolean $oneFile
   */
  public function setOneFile($oneFile) {
    $this->oneFile = $oneFile;
  }

  /**
   * @param array $optionFeatures
   */
  public function setOptionFeatures($optionFeatures) {
    $this->optionFeatures = $optionFeatures;
  }

  /**
   * @param string $outputDir
   */
  public function setOutputDir($outputDir) {
    $this->outputDir = $outputDir;
  }

  /**
   * @param string $prefix
   */
  public function setPrefix($prefix) {
    $this->prefix = $prefix;
  }

  /**
   * @param string $sharedTypes
   */
  public function setSharedTypes($sharedTypes) {
    $this->sharedTypes = $sharedTypes;
  }

  /**
   * @param string $suffix
   */
  public function setSuffix($suffix) {
    $this->suffix = $suffix;
  }

  /**
   * @param boolean $verbose
   */
  public function setVerbose($verbose) {
    $this->verbose = $verbose;
  }

  /**
   * @param string $wsdlCache
   */
  public function setWsdlCache($wsdlCache) {
    $this->wsdlCache = $wsdlCache;
  }

  /**
   * @param boolean $createAccessors
   */
  public function setCreateAccessors($createAccessors) {
    $this->createAccessors = $createAccessors;
  }

  /**
   * @param boolean $constructorParamsDefaultToNull
   */
  public function setConstructorParamsDefaultToNull($constructorParamsDefaultToNull) {
    $this->constructorParamsDefaultToNull = $constructorParamsDefaultToNull;
=======
   *
   * @return string Returns whether include statements should be generated
   */
  public function getNoIncludes()
  {
    return $this->noIncludes;
>>>>>>> 15e26236
  }
}
<|MERGE_RESOLUTION|>--- conflicted
+++ resolved
@@ -106,7 +106,6 @@
 
   /**
    *
-<<<<<<< HEAD
    * @var bool Decides if getter and setter methods should be created for member variables
    * @access private
    */
@@ -118,13 +117,12 @@
    * @access private
    */
   private $constructorParamsDefaultToNull;
-=======
+
+  /**
    * @var bool If the service class should explicitly include all other classes or not
    *  Including may not be needed if using an autoloader etc.
    */
   private $noIncludes;
-
->>>>>>> 15e26236
 
   /**
    * Sets all variables
@@ -143,15 +141,11 @@
    * @param string $prefix
    * @param string $suffix
    * @param string $sharedTypes
-<<<<<<< HEAD
    * @param bool $createAccessors
-   */
-  public function __construct($inputFile, $outputDir, $verbose = false, $oneFile = false, $classExists = false, $noTypeConstructor = false, $namespaceName = '', $optionsFeatures = array(), $wsdlCache = '', $compression = '', $classNames = '', $prefix = '', $suffix = '', $sharedTypes = false, $createAccessors = false, $constructorParamsDefaultToNull = false)
-=======
+   * @param bool $constructorParamsDefaultToNull
    * @param bool $noIncludes
    */
-  public function __construct($inputFile, $outputDir, $verbose = false, $oneFile = false, $classExists = false, $noTypeConstructor = false, $namespaceName = '', $optionsFeatures = array(), $wsdlCache = '', $compression = '', $classNames = '', $prefix = '', $suffix = '', $sharedTypes = false, $noIncludes = false)
->>>>>>> 15e26236
+  public function __construct($inputFile, $outputDir, $verbose = false, $oneFile = false, $classExists = false, $noTypeConstructor = false, $namespaceName = '', $optionsFeatures = array(), $wsdlCache = '', $compression = '', $classNames = '', $prefix = '', $suffix = '', $sharedTypes = false, $createAccessors = false, $constructorParamsDefaultToNull = false, $noIncludes)
   {
     $this->namespaceName = trim($namespaceName);
     $this->oneFile = $oneFile;
@@ -176,12 +170,9 @@
     $this->prefix = trim($prefix);
     $this->suffix = trim($suffix);
     $this->sharedTypes = trim($sharedTypes);
-<<<<<<< HEAD
     $this->createAccessors = $createAccessors;
     $this->constructorParamsDefaultToNull = $constructorParamsDefaultToNull;
-=======
     $this->noIncludes = $noIncludes;
->>>>>>> 15e26236
   }
 
   /**
@@ -330,7 +321,6 @@
   }
 
   /**
-<<<<<<< HEAD
    * @return boolean Returns if getter and setter methods should be created for member variables
    */
   public function getCreateAccessors() {
@@ -345,6 +335,16 @@
   }
 
   /**
+   *
+   * @return string Returns whether include statements should be generated
+   */
+  public function getNoIncludes()
+  {
+    return $this->noIncludes;
+  }
+
+
+  /**
    * @param boolean $classExists
    */
   public function setClassExists($classExists) {
@@ -454,13 +454,15 @@
    */
   public function setConstructorParamsDefaultToNull($constructorParamsDefaultToNull) {
     $this->constructorParamsDefaultToNull = $constructorParamsDefaultToNull;
-=======
-   *
-   * @return string Returns whether include statements should be generated
-   */
-  public function getNoIncludes()
-  {
-    return $this->noIncludes;
->>>>>>> 15e26236
-  }
+  }
+
+  /**
+   * @param boolean $noIncludes
+   */
+  public function setNoIncludes($noIncludes)
+  {
+    return $this->noIncludes = $noIncludes;
+  }
+
+
 }
