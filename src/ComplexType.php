--- conflicted
+++ resolved
@@ -83,37 +83,26 @@
       $var = new PhpVariable('public', $name, 'null', $comment);
       $class->addVariable($var);
 
-<<<<<<< HEAD
-      $constructorSource .= '  $this->'.$name.' = $'.$name.';'.PHP_EOL;
-      $constructorComment->addParam(PhpDocElementFactory::getParam($type, $name, ''));
-      $constructorComment->setAccess(PhpDocElementFactory::getPublicAccess());
-      $constructorParameters .= ', $'.$name;
-      if ($config->getConstructorParamsDefaultToNull()) {
-        $constructorParameters .= ' = null';
-      }
+      if (!$member->getNillable()) {
+        $constructorSource .= '  $this->'.$name.' = $'.$name.';'.PHP_EOL;
+        $constructorComment->addParam(PhpDocElementFactory::getParam($type, $name, ''));
+        $constructorComment->setAccess(PhpDocElementFactory::getPublicAccess());
+        $constructorParameters .= ', $'.$name;
+        if ($config->getConstructorParamsDefaultToNull()) {
+          $constructorParameters .= ' = null';
+        }
 
-      if ($config->getCreateAccessors()) {
-        $getterComment = new PhpDocComment();
-        $getterComment->setReturn(PhpDocElementFactory::getReturn($type, ''));
-        $getter = new PhpFunction('public', 'get' . ucfirst($name), '', '  return $this->'.$name.';'.PHP_EOL, $getterComment);
-        $accessors[] = $getter;
+        if ($config->getCreateAccessors()) {
+          $getterComment = new PhpDocComment();
+          $getterComment->setReturn(PhpDocElementFactory::getReturn($type, ''));
+          $getter = new PhpFunction('public', 'get' . ucfirst($name), '', '  return $this->'.$name.';'.PHP_EOL, $getterComment);
+          $accessors[] = $getter;
 
-        $setterComment = new PhpDocComment();
-        $setterComment->addParam(PhpDocElementFactory::getParam($type, $name, ''));
-        $setter = new PhpFunction('public', 'set' . ucfirst($name), '$'.$name, '  $this->'.$name.' = $'.$name.';'.PHP_EOL, $setterComment);
-        $accessors[] = $setter;
-=======
-      if (!$member->getNillable()) {
-          $constructorSource .= '  $this->'.$name.' = $'.$name.';'.PHP_EOL;
-          $constructorComment->addParam(PhpDocElementFactory::getParam($type, $name, ''));
-          $constructorComment->setAccess(PhpDocElementFactory::getPublicAccess());
-
-          if (strtoupper($type[0]) == $type[0] || $type == 'array') {
-              $constructorParameters .= ', '. $type . ' $' . $name;
-          } else {
-              $constructorParameters .= ', $' . $name;
-          }
->>>>>>> 8a157324
+          $setterComment = new PhpDocComment();
+          $setterComment->addParam(PhpDocElementFactory::getParam($type, $name, ''));
+          $setter = new PhpFunction('public', 'set' . ucfirst($name), '$'.$name, '  $this->'.$name.' = $'.$name.';'.PHP_EOL, $setterComment);
+          $accessors[] = $setter;
+        }
       }
     }
 
